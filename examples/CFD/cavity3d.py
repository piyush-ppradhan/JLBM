"""
This example implements a 3D Lid-Driven Cavity Flow simulation using the lattice Boltzmann method (LBM). 
The Lid-Driven Cavity Flow is a standard test case for numerical schemes applied to fluid dynamics, which involves fluid in a square cavity with a moving lid (top boundary).

In this example you'll be introduced to the following concepts:

1. Lattice: The simulation employs a D3Q27 lattice. It's a 3D lattice model with 27 discrete velocity directions.

2. Boundary Conditions: The code implements two types of boundary conditions:

    BounceBack: This condition is applied to the stationary walls, except the top wall. It models a no-slip boundary where the velocity of fluid at the wall is zero.
    EquilibriumBC: This condition is used for the moving lid (top boundary). It defines a boundary with a set velocity, simulating the "driving" of the cavity by the lid.

4. Visualization: The simulation outputs data in VTK format for visualization. The data can be visualized using software like Paraview.

"""
# Use 8 CPU devices
# os.environ["XLA_FLAGS"] = '--xla_force_host_platform_device_count=8'
<<<<<<< HEAD
from src.models import BGKSim, KBCSim
from src.lattice import LatticeD3Q19, LatticeD3Q27
from src.utils import *
from jax.config import config
from src.boundary_conditions import *
import json, codecs

precision = 'f64/f64'
config.update('jax_enable_x64', True)
=======

import numpy as np
from src.utils import *
from jax.config import config

from src.models import BGKSim, KBCSim
from src.lattice import LatticeD3Q19, LatticeD3Q27
from src.boundary_conditions import *
>>>>>>> 2180c56b

class Cavity(KBCSim):
    # Note: We have used BGK with D3Q19 (or D3Q27) for Re=(1000, 3200) and KBC with D3Q27 for Re=10,000
    def __init__(self, **kwargs):
        super().__init__(**kwargs)

    def set_boundary_conditions(self):
        # Note:
        # We have used halfway BB for Re=(1000, 3200) and regularized BC for Re=10,000

        # apply inlet boundary condition to the top wall
        moving_wall = self.boundingBoxIndices['top']
        vel_wall = np.zeros(moving_wall.shape, dtype=self.precisionPolicy.compute_dtype)
        vel_wall[:, 0] = prescribed_vel
        # self.BCs.append(BounceBackHalfway(tuple(moving_wall.T), self.gridInfo, self.precisionPolicy, vel_wall))
        self.BCs.append(Regularized(tuple(moving_wall.T), self.gridInfo, self.precisionPolicy, 'velocity', vel_wall))

        # concatenate the indices of the left, right, and bottom walls
        walls = np.concatenate(
            (self.boundingBoxIndices['left'], self.boundingBoxIndices['right'],
             self.boundingBoxIndices['front'], self.boundingBoxIndices['back'],
             self.boundingBoxIndices['bottom']))
        # apply bounce back boundary condition to the walls
        # self.BCs.append(BounceBackHalfway(tuple(walls.T), self.gridInfo, self.precisionPolicy))
        vel_wall = np.zeros(walls.shape, dtype=self.precisionPolicy.compute_dtype)
        self.BCs.append(Regularized(tuple(walls.T), self.gridInfo, self.precisionPolicy, 'velocity', vel_wall))
        return

    def output_data(self, **kwargs):
        # 1: -1 to remove boundary voxels (not needed for visualization when using full-way bounce-back)
        rho = np.array(kwargs['rho'])
        u = np.array(kwargs['u'])
        timestep = kwargs['timestep']
        u_prev = kwargs['u_prev']

        u_old = np.linalg.norm(u_prev, axis=2)
        u_new = np.linalg.norm(u, axis=2)

        err = np.sum(np.abs(u_old - u_new))
        print('error= {:07.6f}'.format(err))
        fields = {"rho": rho[..., 0], "u_x": u[..., 0], "u_y": u[..., 1], "u_z": u[..., 2]}
        # save_fields_vtk(timestep, fields)

        # output profiles of velocity at mid-plane for benchmarking
        output_filename = "./profiles_" + f"{timestep:07d}.json"
        ux_mid = 0.5*(u[nx//2, ny//2, :, 0] + u[nx//2+1, ny//2+1, :, 0])
        uz_mid = 0.5*(u[:, ny//2, nz//2, 2] + u[:, ny//2+1, nz//2+1, 2])
        ldc_ref_result = {'ux(x=y=0)': list(ux_mid/prescribed_vel),
                          'uz(z=y=0)': list(uz_mid/prescribed_vel)}
        json.dump(ldc_ref_result, codecs.open(output_filename, 'w', encoding='utf-8'),
                separators=(',', ':'),
                sort_keys=True,
                indent=4)

        # Calculate the velocity magnitude
        # u_mag = np.linalg.norm(u, axis=2)
        # live_volume_randering(timestep, u_mag)

if __name__ == '__main__':
<<<<<<< HEAD
    # Note: 
    # We have used BGK with D3Q19 (or D3Q27) for Re=(1000, 3200) and KBC with D3Q27 for Re=10,000
    lattice = LatticeD3Q27(precision)

    nx = 256
    ny = 256
    nz = 256

    Re = 10000.0
    prescribed_vel = 0.06
    clength = nx - 2
=======
    nx = 101
    ny = 101
    nz = 101
>>>>>>> 2180c56b

    # characteristic time
    tc = prescribed_vel/clength
    niter_max = int(500//tc)

    precision = 'f32/f32'
    lattice = LatticeD3Q27(precision)

    visc = prescribed_vel * clength / Re
    omega = 1.0 / (3. * visc + 0.5)
<<<<<<< HEAD
    print('omega = ', omega)

=======
    
>>>>>>> 2180c56b
    os.system("rm -rf ./*.vtk && rm -rf ./*.png")

    kwargs = {
        'lattice': lattice,
        'omega': omega,
        'nx': nx,
        'ny': ny,
        'nz': nz,
        'precision': precision,
        'io_rate': int(10//tc),
        'print_info_rate': int(10//tc),
        'downsampling_factor': 1
    }
    sim = Cavity(**kwargs)
    sim.run(niter_max)<|MERGE_RESOLUTION|>--- conflicted
+++ resolved
@@ -16,26 +16,18 @@
 """
 # Use 8 CPU devices
 # os.environ["XLA_FLAGS"] = '--xla_force_host_platform_device_count=8'
-<<<<<<< HEAD
-from src.models import BGKSim, KBCSim
-from src.lattice import LatticeD3Q19, LatticeD3Q27
-from src.utils import *
-from jax.config import config
-from src.boundary_conditions import *
-import json, codecs
-
-precision = 'f64/f64'
-config.update('jax_enable_x64', True)
-=======
 
 import numpy as np
 from src.utils import *
 from jax.config import config
+import json, codecs
 
 from src.models import BGKSim, KBCSim
 from src.lattice import LatticeD3Q19, LatticeD3Q27
 from src.boundary_conditions import *
->>>>>>> 2180c56b
+
+
+config.update('jax_enable_x64', True)
 
 class Cavity(KBCSim):
     # Note: We have used BGK with D3Q19 (or D3Q27) for Re=(1000, 3200) and KBC with D3Q27 for Re=10,000
@@ -95,9 +87,9 @@
         # live_volume_randering(timestep, u_mag)
 
 if __name__ == '__main__':
-<<<<<<< HEAD
     # Note: 
     # We have used BGK with D3Q19 (or D3Q27) for Re=(1000, 3200) and KBC with D3Q27 for Re=10,000
+    precision = 'f64/f64'
     lattice = LatticeD3Q27(precision)
 
     nx = 256
@@ -107,27 +99,13 @@
     Re = 10000.0
     prescribed_vel = 0.06
     clength = nx - 2
-=======
-    nx = 101
-    ny = 101
-    nz = 101
->>>>>>> 2180c56b
 
     # characteristic time
     tc = prescribed_vel/clength
     niter_max = int(500//tc)
 
-    precision = 'f32/f32'
-    lattice = LatticeD3Q27(precision)
-
     visc = prescribed_vel * clength / Re
     omega = 1.0 / (3. * visc + 0.5)
-<<<<<<< HEAD
-    print('omega = ', omega)
-
-=======
-    
->>>>>>> 2180c56b
     os.system("rm -rf ./*.vtk && rm -rf ./*.png")
 
     kwargs = {
